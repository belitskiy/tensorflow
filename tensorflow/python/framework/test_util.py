--- conflicted
+++ resolved
@@ -1327,12 +1327,6 @@
   def _assertArrayLikeAllClose(self, a, b, rtol=1e-6, atol=1e-6, msg=None):
     a = self._GetNdArray(a)
     b = self._GetNdArray(b)
-<<<<<<< HEAD
-    self.assertEqual(
-        a.shape, b.shape,
-        "Shape mismatch: expected %s, got %s." % (a.shape, b.shape))
-    msgs = [msg]
-=======
     # When the array rank is small, print its contents. Numpy array printing is
     # implemented using inefficient recursion so prints can cause tests to
     # time out.
@@ -1344,7 +1338,7 @@
                                                                      b.shape)
     self.assertEqual(a.shape, b.shape, shape_mismatch_msg)
 
->>>>>>> 9fd56039
+    msgs = [msg]
     if not np.allclose(a, b, rtol=rtol, atol=atol):
       # Add more details than np.testing.assert_allclose.
       #
