--- conflicted
+++ resolved
@@ -102,15 +102,10 @@
     # They are updated during the release process
     # When updating these, please also update the nightly versions below
     'tensorboard ~= 2.6',
-<<<<<<< HEAD
-    'tensorflow_estimator ~= 2.6',
-    'keras ~= 2.6',
-=======
     'tensorflow_estimator ~= 2.7.0rc0, < 2.8',
     # Keras release is not backward compatible with old tf release, and we have
     # to make the version aligned between TF and Keras.
     'keras >= 2.7.0rc0, < 2.8',
->>>>>>> cfe7e5cf
     'tensorflow-io-gcs-filesystem >= 0.21.0',
 ]
 
