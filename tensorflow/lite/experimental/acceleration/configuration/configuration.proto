--- conflicted
+++ resolved
@@ -2,918 +2,4 @@
 
 package tflite.proto;
 
-<<<<<<< HEAD
-// ExecutionPreference is used to match accelerators against the preferences of
-// the current application or usecase. Some of the values here can appear both
-// in the compatibility list and as input, some only as input.
-//
-// These are separate from NNAPIExecutionPreference - the compatibility list
-// design doesn't assume a one-to-one mapping between which usecases
-// compatibility list entries have been developed for and what settings are used
-// for NNAPI.
-enum ExecutionPreference {
-  // Match any selected preference. Allowlist (semantically - value is same as
-  // on input).
-  ANY = 0;
-  // Match low latency preference. Both compatibility list and input.
-  LOW_LATENCY = 1;
-  // Math low power preference. Both compatibility list and input.
-  LOW_POWER = 2;
-  // Never accelerate. Can be used for input to compatibility list or for
-  // standalone Acceleration configuration.
-  FORCE_CPU = 3;
-}
-
-// TFLite accelerator to use.
-//
-// STATUS: support library and the stable delegate loader settings are agnostic
-// to the actual accelerator.
-enum Delegate {
-  NONE = 0;
-
-  NNAPI = 1;
-  GPU = 2;
-  HEXAGON = 3;
-  XNNPACK = 4;
-  // The EdgeTpu in Pixel devices.
-  EDGETPU = 5;
-  // The Coral EdgeTpu Dev Board / USB accelerator.
-  EDGETPU_CORAL = 6;
-  // Apple CoreML.
-  CORE_ML = 7;
-  // Arm NN Delegate.
-  ARMNN = 8;
-}
-
-enum NNAPIExecutionPreference {
-  // Undefined.
-  UNDEFINED = 0;
-  // Prefer executing in a way that minimizes battery drain.
-  NNAPI_LOW_POWER = 1;
-  // Prefer returning a single answer as fast as possible, even if this causes
-  // more power consumption.
-  NNAPI_FAST_SINGLE_ANSWER = 2;
-  // Prefer maximizing the throughput of successive frames, for example when
-  // processing successive frames coming from the camera.
-  NNAPI_SUSTAINED_SPEED = 3;
-}
-
-enum NNAPIExecutionPriority {
-  NNAPI_PRIORITY_UNDEFINED = 0;
-  NNAPI_PRIORITY_LOW = 1;
-  NNAPI_PRIORITY_MEDIUM = 2;
-  NNAPI_PRIORITY_HIGH = 3;
-}
-
-// One possible acceleration configuration.
-message ComputeSettings {
-  // Which preference to use this accelerator for.
-  optional ExecutionPreference preference = 1;
-  // How to configure TFLite
-  optional TFLiteSettings tflite_settings = 2;
-  // Identifiers to use for instrumentation and telemetry.
-  optional string model_namespace_for_statistics = 3;
-  optional string model_identifier_for_statistics = 4;
-
-  // 'Maybe' acceleration: use mini-benchmark to select settings.
-  optional MinibenchmarkSettings settings_to_test_locally = 5;
-}
-
-// NNAPI delegate settings.
-message NNAPISettings {
-  // Which instance (NNAPI accelerator) to use. One driver may provide several
-  // accelerators (though a driver may also hide several back-ends behind one
-  // name, at the choice of the driver vendor).
-  // Note that driver introspection is only available in Android Q and later.
-  optional string accelerator_name = 1;
-
-  // Deprecated; use the compilation_caching_settings in TFLiteSettings.
-  //
-  // NNAPI model compilation caching settings to be passed to
-  // tflite::StatefulNnApiDelegate
-  optional string cache_directory = 2 [deprecated = true];
-  optional string model_token = 3 [deprecated = true];
-
-  // NNAPI execution preference to pass. See
-  // https://developer.android.com/ndk/reference/group/neural-networks.html
-  optional NNAPIExecutionPreference execution_preference = 4;
-
-  // Number of instances to cache for the same model (for input size
-  // changes). This is mandatory for getting reasonable performance in that
-  // case.
-  optional int32 no_of_nnapi_instances_to_cache = 5;
-
-  // Deprecated; use the fallback_settings in TFLiteSettings.
-  //
-  // Whether to automatically fall back to TFLite CPU path.
-  optional FallbackSettings fallback_settings = 6 [deprecated = true];
-
-  // Whether to allow use of NNAPI CPU (nnapi-reference accelerator) on Android
-  // 10+ when an accelerator name is not specified. The NNAPI CPU typically
-  // performs less well than the TfLite built-in kernels; but allowing allows a
-  // model to be partially accelerated which may be a win.
-  optional bool allow_nnapi_cpu_on_android_10_plus = 7;
-
-  optional NNAPIExecutionPriority execution_priority = 8;
-
-  // Whether to allow dynamic dimension sizes without re-compilation.
-  // A tensor of with dynamic dimension must have a valid dims_signature
-  // defined.
-  // Only supported in NNAPI 1.1 and newer versions.
-  // WARNING: Setting this flag to true may result in model being rejected by
-  // accelerator. This should only be enabled if the target device supports
-  // dynamic dimensions of the model.
-  // By default this is set to false.
-  optional bool allow_dynamic_dimensions = 9;
-
-  // Whether to allow the NNAPI accelerator to optionally use lower-precision
-  // float16 (16-bit floating point) arithmetic when doing calculations on
-  // float32 (32-bit floating point).
-  optional bool allow_fp16_precision_for_fp32 = 10;
-
-  // Whether to use NNAPI Burst mode.
-  // Burst mode allows accelerators to efficiently manage resources, which
-  // would significantly reduce overhead especially if the same delegate
-  // instance is to be used for multiple inferences.
-  optional bool use_burst_computation = 11;
-
-  // Optional pointer to NNAPI Support Library provided pointer to
-  // NnApiSLDriverImplFL5 which can be used to construct the
-  // NNAPI delegate.
-  optional int64 support_library_handle = 12;
-}
-
-// LINT.IfChange
-// Which GPU backend to select. Default behaviour on Android is to try OpenCL
-// and if it's not available fall back to OpenGL.
-enum GPUBackend {
-  UNSET = 0;
-  OPENCL = 1;
-  OPENGL = 2;
-  // Not yet supported.
-  // VULKAN = 3;
-  // METAL = 4;
-}
-
-// GPU inference priorities define relative priorities given by the GPU delegate
-// to different client needs.
-// Corresponds to TfLiteGpuInferencePriority.
-enum GPUInferencePriority {
-  GPU_PRIORITY_AUTO = 0;
-  GPU_PRIORITY_MAX_PRECISION = 1;
-  GPU_PRIORITY_MIN_LATENCY = 2;
-  GPU_PRIORITY_MIN_MEMORY_USAGE = 3;
-}
-
-// GPU inference preference for initialization time vs. inference time.
-// Corresponds to TfLiteGpuInferenceUsage.
-enum GPUInferenceUsage {
-  // Delegate will be used only once, therefore, bootstrap/init time should
-  // be taken into account.
-  GPU_INFERENCE_PREFERENCE_FAST_SINGLE_ANSWER = 0;
-
-  // Prefer maximizing the throughput. Same delegate will be used repeatedly on
-  // multiple inputs.
-  GPU_INFERENCE_PREFERENCE_SUSTAINED_SPEED = 1;
-}
-
-// GPU Delegate settings.
-//
-// See
-// https://github.com/tensorflow/tensorflow/blob/master/tensorflow/lite/delegates/gpu/delegate.h
-message GPUSettings {
-  // Obsolete: Ignored if inference_priority1/2/3 are set.
-  optional bool is_precision_loss_allowed = 1;
-  optional bool enable_quantized_inference = 2 [default = true];
-  optional GPUBackend force_backend = 3;
-
-  // Ordered priorities provide better control over desired semantics,
-  // where priority(n) is more important than priority(n+1). Therefore,
-  // each time inference engine needs to make a decision, it uses
-  // ordered priorities to do so.
-  //
-  // Default values correspond to GPU_PRIORITY_AUTO.
-  // AUTO priority can only be used when higher priorities are fully specified.
-  // For example:
-  //   VALID:   priority1 = MIN_LATENCY, priority2 = AUTO, priority3 = AUTO
-  //   VALID:   priority1 = MIN_LATENCY, priority2 = MAX_PRECISION,
-  //            priority3 = AUTO
-  //   INVALID: priority1 = AUTO, priority2 = MIN_LATENCY, priority3 = AUTO
-  //   INVALID: priority1 = MIN_LATENCY, priority2 = AUTO,
-  //            priority3 = MAX_PRECISION
-  // Invalid priorities will result in error.
-  //
-  // For more information, see TfLiteGpuDelegateOptionsV2.
-  optional GPUInferencePriority inference_priority1 = 4
-      [default = GPU_PRIORITY_AUTO];
-  optional GPUInferencePriority inference_priority2 = 5
-      [default = GPU_PRIORITY_AUTO];
-  optional GPUInferencePriority inference_priority3 = 6
-      [default = GPU_PRIORITY_AUTO];
-
-  // Whether to optimize for compilation+execution time or execution time only.
-  optional GPUInferenceUsage inference_preference = 7;
-
-  // Model serialization. Setting both of these fields will also set the
-  // TFLITE_GPU_EXPERIMENTAL_FLAGS_ENABLE_SERIALIZATION flag on the delegate.
-  //
-  // GPU model serialization directory passed in TfLiteGpuDelegateOptionsV2.
-  // This should be set to the application's code cache directory so that it can
-  // not be accessed by other apps and is correctly deleted on app updates.
-  // tflite::StatefulNnApiDelegate
-  optional string cache_directory = 8;
-  // Normally, the model name with version number should be provided here, since
-  // each model needs an unique ID to avoid cache collision.
-  optional string model_token = 9;
-}
-// LINT.ThenChange(GpuAccelerationConfig.java)
-
-// Hexagon Delegate settings.
-//
-// See
-// https://github.com/tensorflow/tensorflow/blob/master/tensorflow/lite/delegates/hexagon/hexagon_delegate.h
-message HexagonSettings {
-  optional int32 debug_level = 1;
-  optional int32 powersave_level = 2;
-  optional bool print_graph_profile = 3;
-  optional bool print_graph_debug = 4;
-}
-
-// XNNPack Delegate settings.
-//
-// See
-// https://github.com/tensorflow/tensorflow/blob/master/tensorflow/lite/delegates/xnnpack/xnnpack_delegate.h
-enum XNNPackFlags {
-  // These flags match the flags in xnnpack_delegate.h.
-  TFLITE_XNNPACK_DELEGATE_NO_FLAGS = 0;
-  // Enable fast signed integer XNNpack kernels.
-  TFLITE_XNNPACK_DELEGATE_FLAG_QS8 = 1;
-  // Enable fast unsigned integer XNNpack kernels.
-  TFLITE_XNNPACK_DELEGATE_FLAG_QU8 = 2;
-  // Enable both, signed and unsigned integer XNNpack kernels.
-  TFLITE_XNNPACK_DELEGATE_FLAG_QS8_QU8 = 3;
-  // Force 16-bit floating point inference.
-  TFLITE_XNNPACK_DELEGATE_FLAG_FORCE_FP16 = 4;
-}
-
-message XNNPackSettings {
-  optional int32 num_threads = 1;
-  optional XNNPackFlags flags = 2 [default = TFLITE_XNNPACK_DELEGATE_NO_FLAGS];
-}
-
-// CoreML Delegate settings.
-//
-// See
-// https://github.com/tensorflow/tensorflow/blob/master/tensorflow/lite/delegates/coreml/coreml_delegate.h
-message CoreMLSettings {
-  // Note the enum order change from the above header for better proto practice.
-  enum EnabledDevices {
-    // Always create Core ML delegate.
-    DEVICES_ALL = 0;
-    // Create Core ML delegate only on devices with Apple Neural Engine.
-    DEVICES_WITH_NEURAL_ENGINE = 1;
-  }
-  // Only create delegate when Neural Engine is available on the device.
-  optional EnabledDevices enabled_devices = 1;
-
-  // Specifies target Core ML version for model conversion.
-  // Core ML 3 come with a lot more ops, but some ops (e.g. reshape) is not
-  // delegated due to input rank constraint.
-  // if not set to one of the valid versions, the delegate will use highest
-  // version possible in the platform.
-  // Valid versions: (2, 3)
-  optional int32 coreml_version = 2;
-  // This sets the maximum number of Core ML delegates created.
-  // Each graph corresponds to one delegated node subset in the
-  // TFLite model. Set this to 0 to delegate all possible partitions.
-  optional int32 max_delegated_partitions = 3 [default = 0];
-  // This sets the minimum number of nodes per partition delegated with
-  // Core ML delegate. Defaults to 2.
-  optional int32 min_nodes_per_partition = 4 [default = 2];
-}
-
-// Stable delegate loader settings.
-//
-// See
-// tensorflow/lite/core/experimental/acceleration/configuration/c/stable_delegate.h
-// An example stable delegate:
-// tensorflow/lite/delegates/utils/experimental/sample_stable_delegate
-message StableDelegateLoaderSettings {
-  // The path of the stable delegate shared object file. Then the stable
-  // delegate provider can dynamically load the shared object file.
-  optional string delegate_path = 1;
-}
-
-// Fields related to compilation caching.  In this context compilation caching
-// refers to the concept of caching compilation artifacts that a delegate might
-// produce when translating a model graph into a delegate-internal structure
-// (for example, this could include compiled CPU code, or instructions for a
-// separate accelerator chip such as a GPU, TPU, or DSP). Caching compilation
-// artifacts can speed-up subsequent compilations, and hence the time it takes
-// to apply a delegate.
-//
-// Compilation caching is an optional feature.  Setting these fields for a
-// delegate that does not implement it will have no effect.
-message CompilationCachingSettings {
-  // The cache dir for the TFLite model.
-  // If not set then the delegate should not try to cache the compilation.
-  //
-  // The delegate is responsible for synchronizing access to files in the
-  // 'cache_dir'.  E.g., it is legal to create multiple threads or processes,
-  // each of which has its own delegate instance, and provide the same
-  // 'cache_dir' to those delegate instances.
-  optional string cache_dir = 1;
-  // The unique token string for a TFLite model.  A caller that wants the
-  // delegate to cache the compilation should set this field.  If set then it is
-  // the caller's responsibility to ensure there is no clash of the tokens.
-  // E.g., if an app uses several models (with this delegate) on a given device,
-  // then no two models should have the same model_token.  If no model token is
-  // provided, but the 'cache_dir' is set, then the delegate might still cache
-  // the compilation, e.g. by deriving a unique token internally, but this
-  // behavior can be delegate-specific. NOTE: when using compilation caching, it
-  // is not recommended to use the same delegate instance for multiple models.
-  optional string model_token = 2;
-}
-
-// EdgeTPU device spec.
-//
-message EdgeTpuDeviceSpec {
-  // EdgeTPU platform types.
-  enum PlatformType {
-    MMIO = 0;
-    REFERENCE = 1;
-    SIMULATOR = 2;
-    REMOTE_SIMULATOR = 3;
-  }
-
-  // Execution platform for the EdgeTPU device.
-  optional PlatformType platform_type = 1;
-
-  // Number of chips to use for the EdgeTPU device.
-  optional int32 num_chips = 2;
-
-  // Paths to the EdgeTPU devices;
-  repeated string device_paths = 3;
-
-  // Chip family used by the EdgeTpu device.
-  optional int32 chip_family = 4;
-}
-
-// Generic definitions of EdgeTPU power states.
-enum EdgeTpuPowerState {
-  // Undefined power state.
-  UNDEFINED_POWERSTATE = 0;
-
-  // TPU core is off but control cluster is on.
-  TPU_CORE_OFF = 1;
-
-  // A non-active low-power state that has much smaller transition time to
-  // active compared to off.
-  READY = 2;
-
-  // Minimum power active state.
-  ACTIVE_MIN_POWER = 3;
-
-  // Very low performance, very low power.
-  ACTIVE_VERY_LOW_POWER = 4;
-
-  // Low performance, low power.
-  ACTIVE_LOW_POWER = 5;
-
-  // The normal performance and power. This setting usually provides the
-  // optimal perf/power trade-off for the average use-case.
-  ACTIVE = 6;
-
-  // Maximum performance level. Potentially higher power and thermal. This
-  // setting may not be allowed in production depending on the system.
-  OVER_DRIVE = 7;
-}
-
-message EdgeTpuInactivePowerConfig {
-  // Inactive power states between inferences.
-  optional EdgeTpuPowerState inactive_power_state = 1;
-
-  // Inactive timeout in microseconds between inferences.
-  optional int64 inactive_timeout_us = 2;
-}
-
-// EdgeTPU Delegate settings.
-//
-// For security reasons, only certain apps that are part of the platform's
-// trusted code base are permitted to use the features defined in this message.
-// General apps should use `GoogleEdgeTpuSettings` instead.
-message EdgeTpuSettings {
-  // Float truncation types for EdgeTPU.
-  enum FloatTruncationType {
-    UNSPECIFIED = 0;
-    NO_TRUNCATION = 1;
-    BFLOAT16 = 2;
-    HALF = 3;
-  }
-
-  enum QosClass {
-    QOS_UNDEFINED = 0;
-    BEST_EFFORT = 1;
-    REALTIME = 2;
-  }
-
-  // Target inference power state for running the model.
-  optional EdgeTpuPowerState inference_power_state = 1;
-
-  // Inactive power states between inferences.
-  repeated EdgeTpuInactivePowerConfig inactive_power_configs = 2;
-
-  // Priority for the inference request.
-  optional int32 inference_priority = 3 [default = -1];
-
-  // Device spec for creating the EdgeTpu device.
-  optional EdgeTpuDeviceSpec edgetpu_device_spec = 4;
-
-  // A unique identifier of the input TfLite model.
-  optional string model_token = 5;
-
-  // Float truncation type for EdgeTPU.
-  optional FloatTruncationType float_truncation_type = 6;
-
-  // QoS class to determine chunking size for PRO onward.
-  optional QosClass qos_class = 7 [default = QOS_UNDEFINED];
-
-  // Cluster IDs the model will be compiled for.
-  repeated int32 hardware_cluster_ids = 8 [packed = true];
-
-  // Public model ID to be logged in logs, traces and metrics for identifying
-  // the model to help debugging.
-  // The configured string must obey the following rules:
-  // 1. Must not contain any confidential information, because public_model_id
-  // will be logged in android logs and traces which are publicly visible.
-  // 2. Must not contain any private user data or PII (Personally Identifiable
-  // Information), such as age, language, geography, religion, etc.
-  // 3. Should be <=30 chars, otherwise EdgeTpu software might truncate the
-  // string due to logging size constraints.
-  // 4. Please try to use a unique name so that it's easier to identify the
-  // model during debugging.
-  optional string public_model_id = 9;
-}
-
-// Google EdgeTPU delegate settings.
-message GoogleEdgeTpuSettings {
-  enum Priority {
-    PRIORITY_UNDEFINED = 0;
-    PRIORITY_LOW = 1;
-    PRIORITY_MEDIUM = 2;
-    PRIORITY_HIGH = 3;
-  }
-
-  enum TriState {
-    TRISTATE_UNDEFINED = 0;
-    TRISTATE_FALSE = 1;
-    TRISTATE_TRUE = 2;
-  }
-
-  // Controls the verbosity level of the delegate log messages. Set to -1 to let
-  // the delegate choose. Otherwise, it must range from 0 to 10 (inclusive),
-  // where lower values indicate less verbosity. A higher verbosity level may
-  // have an adverse impact on the delegate performance.
-  optional int32 log_verbosity = 1 [default = -1];
-
-  // Whether or not the client requests detailed delegate traces.
-  // The resulting traces can be used for performance analysis with tools such
-  // as perfetto (https://perfetto.dev/docs/quickstart/android-tracing).
-  // Enabling tracing may have an adverse impact on the delegate performance.
-  optional bool enable_tracing = 2 [default = false];
-
-  // Specifies the execution priority. The priority is global. Requests from
-  // different clients are prioritized relative to one another.
-  optional Priority priority = 3;
-
-  // Reserved.
-  optional bytes extension_data = 4;
-
-  // A unique identifier of the input model. Creating delegates with different
-  // user model binaries with the same model identifier will overwrite
-  // previously cached entries, saving disk space.
-  // If this field is not set, the model will be treated as a new entry, and
-  // will cost disk space to cache.
-  // This field is different from the model_token in CompilationCachingSettings,
-  // where the users may reuse the same model_identifier for different flavors
-  // of the same model to save disk space, whereas model_token must be unique.
-  // Example usage:
-  // (1) An app only uses one model, and wants to update the model.
-  // For both the existing and new models, set: model_identifier = "my_model"
-  // Creating the delegate with the new entry this way will delete the old
-  // cache entry, and replace it with the new version of "my_model"
-  // (2) An app A/B tests two versions of the same model (e.g. a stable version
-  //  and a testing/staging/beta version), and wants to frequently switch
-  // between them.
-  // The clients should use different model_identifier for the two variants.
-  // Model_A: model_identifier = "my_model_a"
-  // Model_B: model_identifier = "my_model_b"
-  // Both Model A and B will be cached separately, and coexist for efficient
-  // lookups.
-  optional string model_identifier = 5 [default = ""];
-
-  // If set to true, the user must use TFLite Async API to run the inference.
-  optional bool use_async_api = 6 [default = false];
-
-  // Specifies whether or not the delegate should handle cache management for
-  // the imported input or output buffers with TFLite Async API. These
-  // options have no effect if the user is not using the TFLite Async API.
-  optional bool delegate_should_manage_cache_for_inputs = 7 [default = true];
-  optional bool delegate_should_manage_cache_for_outputs = 8 [default = true];
-
-  // Specifies whether or not cache coherency is preferred for the imported
-  // input or output buffers with TFLite Async API. These options are purely
-  // advisory. Even if the user specifies that cache coherency is preferred,
-  // the delegate may still choose to use cache incoherent memory under certain
-  // circumstances, e.g. hardware limitation. If it is set to
-  // TRISTATE_UNDEFINED, the delegate will use the default value based on the
-  // device type. These options have no effect if the user is not using the
-  // TFLite Async API.
-  optional TriState prefer_cache_coherency_for_inputs = 9;
-  optional TriState prefer_cache_coherency_for_outputs = 10;
-}
-
-// Coral Dev Board / USB accelerator delegate settings.
-//
-// See
-// https://github.com/google-coral/edgetpu/blob/master/libedgetpu/edgetpu_c.h
-message CoralSettings {
-  enum Performance {
-    UNDEFINED = 0;
-    MAXIMUM = 1;
-    HIGH = 2;
-    MEDIUM = 3;
-    LOW = 4;
-  }
-
-  // The Edge Tpu device to be used. See
-  // https://github.com/google-coral/libcoral/blob/982426546dfa10128376d0c24fd8a8b161daac97/coral/tflite_utils.h#L131-L137
-  optional string device = 1;
-  // The desired performance level. This setting adjusts the internal clock
-  // rate to achieve different performance / power balance. Higher performance
-  // values improve speed, but increase power usage.
-  optional Performance performance = 2 [default = MAXIMUM];
-  // If true, always perform device firmware update (DFU) after reset. DFU is
-  // usually only necessary after power cycle.
-  optional bool usb_always_dfu = 3;
-  // The maximum bulk in queue length. Larger queue length may improve USB
-  // performance on the direction from device to host. When not specified (or
-  // zero), `usb_max_bulk_in_queue_length` will default to 32 according to the
-  // current EdgeTpu Coral implementation.
-  optional int32 usb_max_bulk_in_queue_length = 4;
-}
-
-message CPUSettings {
-  // Set to -1 to let the interpreter choose. Otherwise, must be > 0.
-  optional int32 num_threads = 1 [default = -1];
-}
-
-// Arm NN Delegate Settings
-// More information about Arm NN delegate options can be found in https://arm-software.github.io/armnn/latest/delegate.xhtml
-message ArmNNSettings {
-  optional string backends = 1;
-  optional bool fastmath = 2;
-  optional string additional_parameters = 3;
-}
-
-// How to configure TFLite.
-message TFLiteSettings {
-  // Which delegate to use.
-  optional Delegate delegate = 1;
-
-  // How to configure the chosen delegate.
-  // (In principle we would like to use 'oneof', but flatc turns that into an
-  // nested anonymous table rather than a union. See
-  // https://github.com/google/flatbuffers/issues/4628).
-  optional NNAPISettings nnapi_settings = 2;
-  optional GPUSettings gpu_settings = 3;
-  optional HexagonSettings hexagon_settings = 4;
-  optional XNNPackSettings xnnpack_settings = 5;
-  optional CoreMLSettings coreml_settings = 11;
-
-  // How to configure CPU execution.
-  optional CPUSettings cpu_settings = 6;
-
-  // Shared delegation settings.
-  optional int32 max_delegated_partitions = 7;
-
-  // For configuring the EdgeTpuDelegate.
-  // See also `google_edgetpu_settings` below.
-  optional EdgeTpuSettings edgetpu_settings = 8;
-
-  // For configuring the Coral EdgeTpu Delegate.
-  optional CoralSettings coral_settings = 10;
-
-  // Whether to automatically fall back to TFLite CPU path.
-  optional FallbackSettings fallback_settings = 9;
-
-  // Whether to disable default delegates (XNNPack).
-  // TODO(b/260405596): Update the comment to clarify the interaction between
-  // `disable_default_delegates` and `fallback_settings`.
-  optional bool disable_default_delegates = 12;
-
-  // For loading a stable delegate. If an app supplies a delegate shared library
-  // (e.g. packaged with the app, or downloaded separately), the app can use
-  // this field for passing the path to the delegate shared library.
-  //
-  // The stable delegate loader settings field works together with the settings
-  // of other concrete stable delegates; the stable delegate loader is not a
-  // concrete delegate type but a mechanism for initializing the TF Lite stable
-  // delegates.
-  //
-  // See
-  // tensorflow/lite/delegates/utils/experimental/sample_stable_delegate
-  optional StableDelegateLoaderSettings stable_delegate_loader_settings = 13;
-
-  // For configuring the Google EdgeTpu Delegate.
-  optional GoogleEdgeTpuSettings google_edgetpu_settings = 14;
-
-  // Compilation caching settings.
-  optional CompilationCachingSettings compilation_caching_settings = 15;
-
-  // For configuring the Arm NN delegate.
-  optional ArmNNSettings armnn_settings = 16;
-}
-
-// Whether to automatically fallback to TFLite CPU path on delegation errors.
-//
-// Typically fallback is enabled in production use but disabled in tests and
-// benchmarks to ensure they test the intended path.
-message FallbackSettings {
-  // Whether to allow automatically falling back to TfLite CPU path on
-  // compilation failure. Default is not allowing automatic fallback.
-  //
-  // This is useful in naive production usecases where the caller would prefer
-  // for the model to run even if it's not accelerated. More advanced users will
-  // implement fallback themselves; e.g., by using a different model on CPU.
-  //
-  // Note that compilation errors may occur either at initial
-  // ModifyGraphWithDelegate() time, or when calling AllocateTensors() after
-  // resizing.
-  optional bool allow_automatic_fallback_on_compilation_error = 7;
-  // Whether to allow automatically falling back to TfLite CPU path on
-  // execution error. Default is not allowing automatic fallback.
-  //
-  // Experimental, use with care (only when you have complete control over the
-  // client code).
-  //
-  // The caveat above for compilation error holds.  Additionally, execution-time
-  // errors are harder to handle automatically as they require invalidating the
-  // TfLite interpreter which most client code has not been designed to deal
-  // with.
-  optional bool allow_automatic_fallback_on_execution_error = 8;
-}
-
-// On-device mini-benchmark result storage. The following definitions are used
-// to keep an append-only log of benchmark results on-device. (Hence there is
-// single top-level event that is used for all data).
-//
-// These definitions don't need a proto-to-flatbuffer conversion, since they are
-// not used for specifying configuration in the Tasks library.
-
-// Which stage of benchmarking the event is for.
-// There might be multiple events with the same type, if a benchmark is run
-// multiple times.
-enum BenchmarkEventType {
-  UNDEFINED_BENCHMARK_EVENT_TYPE = 0;
-  // Benchmark start. A start without an end can be interpreted as a test that
-  // has crashed or hung.
-  START = 1;
-  // Benchmarking completion. A model was successfully loaded, acceleration
-  // configured and inference run without errors. There may still be an issue
-  // with correctness of results, or with performance.
-  END = 2;
-  // Benchmark was not completed due to an error. The error may be a handled
-  // error (e.g., failure in a delegate), or a crash.
-  ERROR = 3;
-  // Benchmark data has been sent for logging.
-  LOGGED = 4;
-  // Benchmark encountered an error but was able to continue. The error is not
-  // related to the model execution but to the mini-benchmark logic. An example
-  // of error is a failure when trying to set the CPU affinity of the benchmark
-  // runner process.
-  RECOVERED_ERROR = 5;
-}
-
-// A correctness metric from a benchmark, for example KL-divergence between
-// known-good CPU output and on-device output. These are primarily used for
-// telemetry and monitored server-side.
-message BenchmarkMetric {
-  optional string name = 1;
-  repeated float values = 2 [packed = true];
-}
-
-// Outcome of a successfully complete benchmark run. This information is
-// intended to both be used on-device to select best compute configuration as
-// well as sent to server for monitoring.
-//
-// Used with event type END.
-// Next ID: 7
-message BenchmarkResult {
-  // Time to load model and apply acceleration. Initialization may get run
-  // multiple times to get information on variance.
-  repeated int64 initialization_time_us = 1 [packed = true];
-  // Time to run inference (call Invoke()). Inference may get run multiple times
-  // to get information on variance.
-  repeated int64 inference_time_us = 2 [packed = true];
-  // Maximum memory used. Measures size of application heap (does not
-  // necessarily take into account driver-side allocation.
-  optional int32 max_memory_kb = 3;
-  // Whether the inference produced correct results (validation graph output
-  // 'ok' for all test inputs). Used on-device to disallow configurations that
-  // produce incorrect results (e.g., due to OpenCL driver bugs).
-  optional bool ok = 4;
-  // Metrics that were used to determine the 'ok' status.
-  repeated BenchmarkMetric metrics = 5;
-
-  message InferenceOutput {
-    // The matching Flatbuffer type is ubyte.
-    optional bytes value = 1;
-  }
-  // Model output in byte format. Each InferenceOutput comes from one output
-  // tensor. It is ordered the same as tflite::Interpreter::output_tensor(),
-  // i.e. the value of output_tensor(i) is stored in actual_output[i]. Only
-  // populated in custom validation case.
-  repeated InferenceOutput actual_output = 6;
-}
-
-// A handled error.
-message ErrorCode {
-  // Which delegate the error comes from (or NONE, if it comes from the tflite
-  // framework).
-  optional Delegate source = 1;
-  // What the tflite level error is.
-  optional int32 tflite_error = 2;
-  // What the underlying error is (e.g., NNAPI or OpenGL error).
-  optional int64 underlying_api_error = 3;
-}
-
-// When during benchmark execution an error occurred.
-enum BenchmarkStage {
-  UNKNOWN = 0;
-  // During model loading or delegation.
-  INITIALIZATION = 1;
-  // During inference.
-  INFERENCE = 2;
-}
-
-// An error that occurred during benchmarking.
-//
-// Used with event type ERROR.
-message BenchmarkError {
-  // How far benchmarking got.
-  optional BenchmarkStage stage = 1;
-  // Process exit code.
-  optional int32 exit_code = 2;
-  // Signal the process received.
-  optional int32 signal = 3;
-  // Handled tflite error.
-  repeated ErrorCode error_code = 4;
-  // Mini-benchmark error code.
-  optional int32 mini_benchmark_error_code = 5;
-}
-
-// Top-level benchmarking event stored on-device. All events for a model are
-// parsed to detect the status.
-message BenchmarkEvent {
-  // Which settings were used for benchmarking.
-  optional TFLiteSettings tflite_settings = 1;
-  // Type of the event.
-  optional BenchmarkEventType event_type = 2;
-  // Result of benchmark, used when type is END.
-  optional BenchmarkResult result = 3;
-  // Error during benchmark, used when type is ERROR.
-  optional BenchmarkError error = 4;
-  // Start timestamps. These are used for
-  // 1. Checking whether a test was started but not completed within a given
-  // deadline.
-  // 2. Optionally, telemetry timestamps.
-  optional int64 boottime_us = 5;
-  optional int64 wallclock_us = 6;
-}
-
-// Represent the decision on the best acceleration from the mini-benchmark.
-message BestAccelerationDecision {
-  // Number of events used to take the decision.
-  // Using just the size instaed of the full list of events to save space.
-  optional int32 number_of_source_events = 1;
-
-  // Event with min latency in the source ones.
-  optional BenchmarkEvent min_latency_event = 2;
-
-  // Min latency as read from min_latency_event.
-  optional int64 min_inference_time_us = 3;
-}
-
-// Represent a failure during the initialization of the mini-benchmark.
-message BenchmarkInitializationFailure {
-  // Status code returned by the mini-benchmark initialization function.
-  optional int32 initialization_status = 1;
-}
-
-// Events generated by the mini-benchmark before and after triggering
-// the different configuration-specific benchmarks
-message MiniBenchmarkEvent {
-  // Not using oneof because of the way the generated cpp code.
-  // See comment above on TfLite settings for details.
-
-  // If set to true, this event is used to mark all previous events in the
-  // mini-benchmark internal storage as read and one of the other fields
-  // in this message will have a value.
-  optional bool is_log_flushing_event = 1;
-  // Event generated when a best acceleration decision is taken.
-  optional BestAccelerationDecision best_acceleration_decision = 2;
-  // Reports a failure during mini-benchmark initialization.
-  optional BenchmarkInitializationFailure initialization_failure = 3;
-  // Event generated while benchmarking the different settings to test locally.
-  optional BenchmarkEvent benchmark_event = 4;
-}
-
-// How to access the model for mini-benchmark.
-// Mini-benchmark can read the model from a file path, a file
-// descriptor, or in-memory model. The file descriptor typically comes from the
-// Android asset manager. Since mini-benchmark runs in a separate process, it
-// can not access the in-memory model directly. Instead, it will copy the
-// in-memory model to the validation process.
-//
-// Users should set one of  the following:
-// 1) filename, or
-// 2) all of fd, offset (optional, default to 0) and length, or
-// 3) both buffer_handle and length.
-message ModelFile {
-  // Filename for reading model from.
-  optional string filename = 1;
-  // File descriptor to read model from.
-  optional int64 fd = 2;
-  // Offset for model in file descriptor.
-  optional int64 offset = 3;
-  // Length of model.
-  optional int64 length = 4;
-  optional ModelIdGroup model_id_group = 5;
-  // In-memory buffer handle to the model. This handle will be cast to a pointer
-  // of type const uint8_t* to load the model. The caller needs to ensure the
-  // buffer handle out-lives the mini-benchmark main process.
-  // NOTE: When using buffer_handle, this proto should not serialized and copied
-  // across process boundaries (e.g. via a file), since it may contain handles
-  // that refer to addresses in the current process's address space.
-  optional int64 buffer_handle = 6;
-}
-
-message ModelIdGroup {
-  optional string model_namespace = 1;
-  optional string model_id = 2;
-}
-
-// Where to store mini-benchmark state.
-message BenchmarkStoragePaths {
-  // Base path to the files used to store benchmark results in. Two files
-  // will be generated: one with the given path and an extra file to store
-  // events related to best acceleration results at path storage_file_path +
-  // ".extra.fb". Must be specific to the model.
-  // Note on Android, this should be the code cache directory.
-  optional string storage_file_path = 1;
-
-  // Path to a directory for intermediate files (lock files, extracted
-  // binaries).
-  // Note on Android, this typically is the data cache directory (i.e. the one
-  // returned by `getCacheDir()`).
-  optional string data_directory_path = 2;
-}
-
-// Validation related settings.
-// Next ID: 2
-message ValidationSettings {
-  // Timeout for one settings under test. If test didn't finish within this
-  // timeout, this setting is considered hanging.
-  optional int64 per_test_timeout_ms = 1;
-}
-
-// How to run a minibenchmark.
-// Next ID: 5
-message MinibenchmarkSettings {
-  // Which settings to test. This would typically be filled in from an
-  // allowlist.
-  repeated TFLiteSettings settings_to_test = 1;
-  // How to access the model. This would typically be set dynamically, as it
-  // depends on the application folder and/or runtime state.
-  // NOTE: When using buffer_handle, this proto should not serialized and copied
-  // across process boundaries (e.g. via a file), since it may contain handles
-  // that refer to addresses in the current process's address space.
-  optional ModelFile model_file = 2;
-  // Where to store state. This would typically be set dynamically, as it
-  // depends on the application folder.
-  optional BenchmarkStoragePaths storage_paths = 3;
-  // Validation test related settings.
-  optional ValidationSettings validation_settings = 4;
-}
-
-// Schema used for cache Benchmark result.
-message BenchmarkEventStorage {
-  optional ModelIdGroup model_id_group = 1;
-  optional BenchmarkEvent benchmark_event = 2;
-}
-
-// LINT.ThenChange(//tensorflow/lite/experimental/acceleration/configuration/testdata/configuration.proto_prev)
-=======
-import public "tensorflow/lite/acceleration/configuration/configuration.proto";
->>>>>>> d1175725
+import public "tensorflow/lite/acceleration/configuration/configuration.proto";