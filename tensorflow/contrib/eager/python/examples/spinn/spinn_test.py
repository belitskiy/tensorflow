# Copyright 2017 The TensorFlow Authors. All Rights Reserved.
#
# Licensed under the Apache License, Version 2.0 (the "License");
# you may not use this file except in compliance with the License.
# You may obtain a copy of the License at
#
#     http://www.apache.org/licenses/LICENSE-2.0
#
# Unless required by applicable law or agreed to in writing, software
# distributed under the License is distributed on an "AS IS" BASIS,
# WITHOUT WARRANTIES OR CONDITIONS OF ANY KIND, either express or implied.
# See the License for the specific language governing permissions and
# limitations under the License.
# ==============================================================================

from __future__ import absolute_import
from __future__ import division
from __future__ import print_function

import collections
import gc
import glob
import os
import shutil
import tempfile
import time

import numpy as np
<<<<<<< HEAD
from six.moves import xrange
=======
from six.moves import xrange  # pylint: disable=redefined-builtin
>>>>>>> 78e4ed15
import tensorflow as tf

# pylint: disable=g-bad-import-order
import tensorflow.contrib.eager as tfe
from tensorflow.contrib.eager.python.examples.spinn import data
from third_party.examples.eager.spinn import spinn
from tensorflow.contrib.summary import summary_test_util
from tensorflow.python.eager import test
from tensorflow.python.framework import test_util
# pylint: enable=g-bad-import-order


def _generate_synthetic_snli_data_batch(sequence_length,
                                        batch_size,
                                        vocab_size):
  """Generate a fake batch of SNLI data for testing."""
  with tf.device("cpu:0"):
    labels = tf.random_uniform([batch_size], minval=1, maxval=4, dtype=tf.int64)
    prem = tf.random_uniform(
        (sequence_length, batch_size), maxval=vocab_size, dtype=tf.int64)
    prem_trans = tf.constant(np.array(
        [[3, 3, 2, 3, 3, 3, 2, 2, 2, 3, 3, 3,
          2, 3, 3, 2, 2, 3, 3, 3, 2, 2, 2, 2,
          3, 2, 2]] * batch_size, dtype=np.int64).T)
    hypo = tf.random_uniform(
        (sequence_length, batch_size), maxval=vocab_size, dtype=tf.int64)
    hypo_trans = tf.constant(np.array(
        [[3, 3, 2, 3, 3, 3, 2, 2, 2, 3, 3, 3,
          2, 3, 3, 2, 2, 3, 3, 3, 2, 2, 2, 2,
          3, 2, 2]] * batch_size, dtype=np.int64).T)
  if tfe.num_gpus():
    labels = labels.gpu()
    prem = prem.gpu()
    prem_trans = prem_trans.gpu()
    hypo = hypo.gpu()
    hypo_trans = hypo_trans.gpu()
  return labels, prem, prem_trans, hypo, hypo_trans


def _test_spinn_config(d_embed, d_out, logdir=None):
  config_tuple = collections.namedtuple(
      "Config", ["d_hidden", "d_proj", "d_tracker", "predict",
                 "embed_dropout", "mlp_dropout", "n_mlp_layers", "d_mlp",
                 "d_out", "projection", "lr", "batch_size", "epochs",
                 "force_cpu", "logdir", "log_every", "dev_every", "save_every",
                 "lr_decay_every", "lr_decay_by"])
  return config_tuple(
      d_hidden=d_embed,
      d_proj=d_embed * 2,
      d_tracker=8,
      predict=False,
      embed_dropout=0.1,
      mlp_dropout=0.1,
      n_mlp_layers=2,
      d_mlp=32,
      d_out=d_out,
      projection=True,
      lr=2e-2,
      batch_size=2,
      epochs=10,
      force_cpu=False,
      logdir=logdir,
      log_every=1,
      dev_every=2,
      save_every=2,
      lr_decay_every=1,
      lr_decay_by=0.75)


class SpinnTest(test_util.TensorFlowTestCase):

  def setUp(self):
    super(SpinnTest, self).setUp()
    self._test_device = "gpu:0" if tfe.num_gpus() else "cpu:0"
    self._temp_data_dir = tempfile.mkdtemp()

  def tearDown(self):
    shutil.rmtree(self._temp_data_dir)
    super(SpinnTest, self).tearDown()

  def testBundle(self):
    with tf.device(self._test_device):
      lstm_iter = [np.array([[0, 1], [2, 3]], dtype=np.float32),
                   np.array([[0, -1], [-2, -3]], dtype=np.float32),
                   np.array([[0, 2], [4, 6]], dtype=np.float32),
                   np.array([[0, -2], [-4, -6]], dtype=np.float32)]
      out = spinn._bundle(lstm_iter)

      self.assertEqual(2, len(out))
      self.assertEqual(tf.float32, out[0].dtype)
      self.assertEqual(tf.float32, out[1].dtype)
      self.assertAllEqual(np.array([[0, 2, 0, -2, 0, 4, 0, -4]]).T,
                          out[0].numpy())
      self.assertAllEqual(np.array([[1, 3, -1, -3, 2, 6, -2, -6]]).T,
                          out[1].numpy())

  def testUnbunbdle(self):
    with tf.device(self._test_device):
      state = [np.array([[0, 1, 2], [3, 4, 5]], dtype=np.float32),
               np.array([[0, -1, -2], [-3, -4, -5]], dtype=np.float32)]
      out = spinn._unbundle(state)

      self.assertEqual(2, len(out))
      self.assertEqual(tf.float32, out[0].dtype)
      self.assertEqual(tf.float32, out[1].dtype)
      self.assertAllEqual(np.array([[0, 1, 2, 0, -1, -2]]),
                          out[0].numpy())
      self.assertAllEqual(np.array([[3, 4, 5, -3, -4, -5]]),
                          out[1].numpy())

  def testReducer(self):
    with tf.device(self._test_device):
      batch_size = 3
      size = 10
      tracker_size = 8
      reducer = spinn.Reducer(size, tracker_size=tracker_size)

      left_in = []
      right_in = []
      tracking = []
      for _ in range(batch_size):
        left_in.append(tf.random_normal((1, size * 2)))
        right_in.append(tf.random_normal((1, size * 2)))
        tracking.append(tf.random_normal((1, tracker_size * 2)))

      out = reducer(left_in, right_in, tracking=tracking)
      self.assertEqual(batch_size, len(out))
      self.assertEqual(tf.float32, out[0].dtype)
      self.assertEqual((1, size * 2), out[0].shape)

  def testReduceTreeLSTM(self):
    with tf.device(self._test_device):
      size = 10
      tracker_size = 8
      reducer = spinn.Reducer(size, tracker_size=tracker_size)

      lstm_in = np.array([[0, 1, 2, 3, 4, 5, 6, 7, 8, 9],
                          [0, -1, -2, -3, -4, -5, -6, -7, -8, -9]],
                         dtype=np.float32)
      c1 = np.array([[0, 1], [2, 3]], dtype=np.float32)
      c2 = np.array([[0, -1], [-2, -3]], dtype=np.float32)

      h, c = reducer._tree_lstm(c1, c2, lstm_in)
      self.assertEqual(tf.float32, h.dtype)
      self.assertEqual(tf.float32, c.dtype)
      self.assertEqual((2, 2), h.shape)
      self.assertEqual((2, 2), c.shape)

  def testTracker(self):
    with tf.device(self._test_device):
      batch_size = 2
      size = 10
      tracker_size = 8
      buffer_length = 18
      stack_size = 3

      tracker = spinn.Tracker(tracker_size, False)
      tracker.reset_state()

      # Create dummy inputs for testing.
      bufs = []
      buf = []
      for _ in range(buffer_length):
        buf.append(tf.random_normal((batch_size, size * 2)))
      bufs.append(buf)
      self.assertEqual(1, len(bufs))
      self.assertEqual(buffer_length, len(bufs[0]))
      self.assertEqual((batch_size, size * 2), bufs[0][0].shape)

      stacks = []
      stack = []
      for _ in range(stack_size):
        stack.append(tf.random_normal((batch_size, size * 2)))
      stacks.append(stack)
      self.assertEqual(1, len(stacks))
      self.assertEqual(3, len(stacks[0]))
      self.assertEqual((batch_size, size * 2), stacks[0][0].shape)

      for _ in range(2):
        out1, out2 = tracker(bufs, stacks)
        self.assertIsNone(out2)
        self.assertEqual(batch_size, len(out1))
        self.assertEqual(tf.float32, out1[0].dtype)
        self.assertEqual((1, tracker_size * 2), out1[0].shape)

        self.assertEqual(tf.float32, tracker.state.c.dtype)
        self.assertEqual((batch_size, tracker_size), tracker.state.c.shape)
        self.assertEqual(tf.float32, tracker.state.h.dtype)
        self.assertEqual((batch_size, tracker_size), tracker.state.h.shape)

  def testSPINN(self):
    with tf.device(self._test_device):
      embedding_dims = 10
      d_tracker = 8
      sequence_length = 15
      num_transitions = 27

      config_tuple = collections.namedtuple(
          "Config", ["d_hidden", "d_proj", "d_tracker", "predict"])
      config = config_tuple(
          embedding_dims, embedding_dims * 2, d_tracker, False)
      s = spinn.SPINN(config)

      # Create some fake data.
      buffers = tf.random_normal((sequence_length, 1, config.d_proj))
      transitions = tf.constant(
          [[3], [3], [2], [3], [3], [3], [2], [2], [2], [3], [3], [3],
           [2], [3], [3], [2], [2], [3], [3], [3], [2], [2], [2], [2],
           [3], [2], [2]], dtype=tf.int64)
      self.assertEqual(tf.int64, transitions.dtype)
      self.assertEqual((num_transitions, 1), transitions.shape)

      out = s(buffers, transitions, training=True)
      self.assertEqual(tf.float32, out.dtype)
      self.assertEqual((1, embedding_dims), out.shape)

  def testSNLIClassifierAndTrainer(self):
    with tf.device(self._test_device):
      vocab_size = 40
      batch_size = 2
      d_embed = 10
      sequence_length = 15
      d_out = 4

      config = _test_spinn_config(d_embed, d_out)

      # Create fake embedding matrix.
      embed = tf.random_normal((vocab_size, d_embed))

      model = spinn.SNLIClassifier(config, embed)
      trainer = spinn.SNLIClassifierTrainer(model, config.lr)

      (labels, prem, prem_trans, hypo,
       hypo_trans) = _generate_synthetic_snli_data_batch(sequence_length,
                                                         batch_size,
                                                         vocab_size)

      # Invoke model under non-training mode.
      logits = model(prem, prem_trans, hypo, hypo_trans, training=False)
      self.assertEqual(tf.float32, logits.dtype)
      self.assertEqual((batch_size, d_out), logits.shape)

      # Invoke model under training model.
      logits = model(prem, prem_trans, hypo, hypo_trans, training=True)
      self.assertEqual(tf.float32, logits.dtype)
      self.assertEqual((batch_size, d_out), logits.shape)

      # Calculate loss.
      loss1 = trainer.loss(labels, logits)
      self.assertEqual(tf.float32, loss1.dtype)
      self.assertEqual((), loss1.shape)

      loss2, logits = trainer.train_batch(
          labels, prem, prem_trans, hypo, hypo_trans)
      self.assertEqual(tf.float32, loss2.dtype)
      self.assertEqual((), loss2.shape)
      self.assertEqual(tf.float32, logits.dtype)
      self.assertEqual((batch_size, d_out), logits.shape)
      # Training on the batch should have led to a change in the loss value.
      self.assertNotEqual(loss1.numpy(), loss2.numpy())

  def testTrainSpinn(self):
    """Test with fake toy SNLI data and GloVe vectors."""

    # 1. Create and load a fake SNLI data file and a fake GloVe embedding file.
    snli_1_0_dir = os.path.join(self._temp_data_dir, "snli/snli_1.0")
    fake_train_file = os.path.join(snli_1_0_dir, "snli_1.0_train.txt")
    os.makedirs(snli_1_0_dir)

    # Four sentences in total.
    with open(fake_train_file, "wt") as f:
      f.write("gold_label\tsentence1_binary_parse\tsentence2_binary_parse\t"
              "sentence1_parse\tsentence2_parse\tsentence1\tsentence2\t"
              "captionID\tpairID\tlabel1\tlabel2\tlabel3\tlabel4\tlabel5\n")
      f.write("neutral\t( ( Foo bar ) . )\t( ( foo . )\t"
              "DummySentence1Parse\tDummySentence2Parse\t"
              "Foo bar.\tfoo baz.\t"
              "4705552913.jpg#2\t4705552913.jpg#2r1n\t"
              "neutral\tentailment\tneutral\tneutral\tneutral\n")
      f.write("contradiction\t( ( Bar foo ) . )\t( ( baz . )\t"
              "DummySentence1Parse\tDummySentence2Parse\t"
              "Foo bar.\tfoo baz.\t"
              "4705552913.jpg#2\t4705552913.jpg#2r1n\t"
              "neutral\tentailment\tneutral\tneutral\tneutral\n")
      f.write("entailment\t( ( Quux quuz ) . )\t( ( grault . )\t"
              "DummySentence1Parse\tDummySentence2Parse\t"
              "Foo bar.\tfoo baz.\t"
              "4705552913.jpg#2\t4705552913.jpg#2r1n\t"
              "neutral\tentailment\tneutral\tneutral\tneutral\n")
      f.write("entailment\t( ( Quuz quux ) . )\t( ( garply . )\t"
              "DummySentence1Parse\tDummySentence2Parse\t"
              "Foo bar.\tfoo baz.\t"
              "4705552913.jpg#2\t4705552913.jpg#2r1n\t"
              "neutral\tentailment\tneutral\tneutral\tneutral\n")

    glove_dir = os.path.join(self._temp_data_dir, "glove")
    os.makedirs(glove_dir)
    glove_file = os.path.join(glove_dir, "glove.42B.300d.txt")

    words = [".", "foo", "bar", "baz", "quux", "quuz", "grault", "garply"]
    with open(glove_file, "wt") as f:
      for i, word in enumerate(words):
        f.write("%s " % word)
        for j in range(data.WORD_VECTOR_LEN):
          f.write("%.5f" % (i * 0.1))
          if j < data.WORD_VECTOR_LEN - 1:
            f.write(" ")
          else:
            f.write("\n")

    vocab = data.load_vocabulary(self._temp_data_dir)
    word2index, embed = data.load_word_vectors(self._temp_data_dir, vocab)

    train_data = data.SnliData(fake_train_file, word2index)
    dev_data = data.SnliData(fake_train_file, word2index)
    test_data = data.SnliData(fake_train_file, word2index)
    print(embed)

    # 2. Create a fake config.
    config = _test_spinn_config(
        data.WORD_VECTOR_LEN, 4,
        logdir=os.path.join(self._temp_data_dir, "logdir"))

    # 3. Test training of a SPINN model.
    spinn.train_spinn(embed, train_data, dev_data, test_data, config)

    # 4. Load train loss values from the summary files and verify that they
    #    decrease with training.
    summary_file = glob.glob(os.path.join(config.logdir, "events.out.*"))[0]
    events = summary_test_util.events_from_file(summary_file)
    train_losses = [event.summary.value[0].simple_value for event in events
                    if event.summary.value
                    and event.summary.value[0].tag == "train/loss"]
    self.assertEqual(config.epochs, len(train_losses))
    self.assertLess(train_losses[-1], train_losses[0])


class EagerSpinnSNLIClassifierBenchmark(test.Benchmark):

  def benchmarkEagerSpinnSNLIClassifier(self):
    test_device = "gpu:0" if tfe.num_gpus() else "cpu:0"
    with tf.device(test_device):
      burn_in_iterations = 2
      benchmark_iterations = 10

      vocab_size = 1000
      batch_size = 128
      sequence_length = 15
      d_embed = 200
      d_out = 4

      embed = tf.random_normal((vocab_size, d_embed))

      config = _test_spinn_config(d_embed, d_out)
      model = spinn.SNLIClassifier(config, embed)
      trainer = spinn.SNLIClassifierTrainer(model, config.lr)

      (labels, prem, prem_trans, hypo,
       hypo_trans) = _generate_synthetic_snli_data_batch(sequence_length,
                                                         batch_size,
                                                         vocab_size)

      for _ in range(burn_in_iterations):
        trainer.train_batch(labels, prem, prem_trans, hypo, hypo_trans)

      gc.collect()
      start_time = time.time()
      for _ in xrange(benchmark_iterations):
        trainer.train_batch(labels, prem, prem_trans, hypo, hypo_trans)
      wall_time = time.time() - start_time
      # Named "examples"_per_sec to conform with other benchmarks.
      extras = {"examples_per_sec": benchmark_iterations / wall_time}
      self.report_benchmark(
          name="Eager_SPINN_SNLIClassifier_Benchmark",
          iters=benchmark_iterations,
          wall_time=wall_time,
          extras=extras)


if __name__ == "__main__":
  test.main()<|MERGE_RESOLUTION|>--- conflicted
+++ resolved
@@ -26,11 +26,7 @@
 import time
 
 import numpy as np
-<<<<<<< HEAD
-from six.moves import xrange
-=======
 from six.moves import xrange  # pylint: disable=redefined-builtin
->>>>>>> 78e4ed15
 import tensorflow as tf
 
 # pylint: disable=g-bad-import-order
