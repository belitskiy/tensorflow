# Description:
# TensorFlow Java API.

package(default_visibility = ["//visibility:private"])

licenses(["notice"])  # Apache 2.0

load(":build_defs.bzl", "JAVACOPTS")
load(":src/gen/gen_ops.bzl", "tf_java_op_gen_srcjar")
load(
    "//tensorflow:tensorflow.bzl",
    "tf_binary_additional_srcs",
    "tf_cc_binary",
    "tf_copts",
    "tf_custom_op_library",
    "tf_java_test",
)

java_library(
    name = "tensorflow",
    srcs = [
        ":java_op_sources",
        ":java_sources",
    ],
    data = [":libtensorflow_jni"],
    javacopts = JAVACOPTS,
    plugins = [":processor"],
    visibility = ["//visibility:public"],
)

# NOTE(ashankar): Rule to include the Java API in the Android Inference Library
# .aar. At some point, might make sense for a .aar rule here instead.
filegroup(
    name = "java_sources",
    srcs = glob([
        "src/main/java/org/tensorflow/*.java",
        "src/main/java/org/tensorflow/types/*.java",
    ]),
    visibility = [
        "//tensorflow/contrib/android:__pkg__",
        "//tensorflow/java:__pkg__",
    ],
)

java_plugin(
    name = "processor",
    generates_api = True,
    processor_class = "org.tensorflow.processor.OperatorProcessor",
    visibility = ["//visibility:public"],
    deps = [":processor_library"],
)

java_library(
    name = "processor_library",
    srcs = glob(["src/gen/java/org/tensorflow/processor/**/*.java"]),
    javacopts = JAVACOPTS,
    resources = glob(["src/gen/resources/META-INF/services/javax.annotation.processing.Processor"]),
)

filegroup(
    name = "java_op_sources",
    srcs = glob(["src/main/java/org/tensorflow/op/**/*.java"]) + [
        ":java_op_gen_sources",
    ],
    visibility = [
        "//tensorflow/java:__pkg__",
    ],
)

tf_java_op_gen_srcjar(
    name = "java_op_gen_sources",
    gen_base_package = "org.tensorflow.op",
    gen_tool = "java_op_gen_tool",
    ops_libs = [
        "array_ops",
        "candidate_sampling_ops",
        "control_flow_ops",
        "data_flow_ops",
        "image_ops",
        "io_ops",
        "linalg_ops",
        "logging_ops",
        "math_ops",
        "nn_ops",
        "no_op",
        "parsing_ops",
        "random_ops",
        "sparse_ops",
        "state_ops",
        "string_ops",
        "training_ops",
        "user_ops",
    ],
)

# Build the gen tool as a library, as it will be linked to a core/ops binary
# file before making it an executable. See tf_java_op_gen_srcjar().
cc_library(
    name = "java_op_gen_tool",
    srcs = glob([
        "src/gen/cc/*.h",
        "src/gen/cc/*.cc",
    ]),
    copts = tf_copts(),
    deps = [
        "//tensorflow/core:framework",
        "//tensorflow/core:framework_internal",
        "//tensorflow/core:lib",
        "//tensorflow/core:lib_internal",
    ],
)

java_library(
    name = "testutil",
    testonly = 1,
    srcs = ["src/test/java/org/tensorflow/TestUtil.java"],
    javacopts = JAVACOPTS,
    deps = [":tensorflow"],
)

tf_java_test(
    name = "GraphTest",
    size = "small",
    srcs = ["src/test/java/org/tensorflow/GraphTest.java"],
    javacopts = JAVACOPTS,
    test_class = "org.tensorflow.GraphTest",
    deps = [
        ":tensorflow",
        ":testutil",
        "@junit",
    ],
)

tf_java_test(
    name = "OperationBuilderTest",
    size = "small",
    srcs = ["src/test/java/org/tensorflow/OperationBuilderTest.java"],
    javacopts = JAVACOPTS,
    test_class = "org.tensorflow.OperationBuilderTest",
    deps = [
        ":tensorflow",
        ":testutil",
        "@junit",
    ],
)

tf_java_test(
    name = "OperationTest",
    size = "small",
    srcs = ["src/test/java/org/tensorflow/OperationTest.java"],
    javacopts = JAVACOPTS,
    test_class = "org.tensorflow.OperationTest",
    deps = [
        ":tensorflow",
        ":testutil",
        "@junit",
    ],
)

tf_java_test(
    name = "SavedModelBundleTest",
    size = "small",
    srcs = ["src/test/java/org/tensorflow/SavedModelBundleTest.java"],
    data = ["//tensorflow/cc/saved_model:saved_model_half_plus_two"],
    javacopts = JAVACOPTS,
    test_class = "org.tensorflow.SavedModelBundleTest",
    deps = [
        ":tensorflow",
        ":testutil",
        "@junit",
    ],
)

tf_java_test(
    name = "SessionTest",
    size = "small",
    srcs = ["src/test/java/org/tensorflow/SessionTest.java"],
    javacopts = JAVACOPTS,
    test_class = "org.tensorflow.SessionTest",
    deps = [
        ":tensorflow",
        ":testutil",
        "@junit",
    ],
)

tf_java_test(
    name = "ShapeTest",
    size = "small",
    srcs = ["src/test/java/org/tensorflow/ShapeTest.java"],
    javacopts = JAVACOPTS,
    test_class = "org.tensorflow.ShapeTest",
    deps = [
        ":tensorflow",
        ":testutil",
        "@junit",
    ],
)

tf_custom_op_library(
    name = "my_test_op.so",
    srcs = ["src/test/native/my_test_op.cc"],
)

tf_java_test(
    name = "TensorFlowTest",
    size = "small",
    srcs = ["src/test/java/org/tensorflow/TensorFlowTest.java"],
    data = [":my_test_op.so"],
    javacopts = JAVACOPTS,
    test_class = "org.tensorflow.TensorFlowTest",
    deps = [
        ":tensorflow",
        "@junit",
    ],
)

tf_java_test(
    name = "TensorTest",
    size = "small",
    srcs = ["src/test/java/org/tensorflow/TensorTest.java"],
    javacopts = JAVACOPTS,
    test_class = "org.tensorflow.TensorTest",
    deps = [
        ":tensorflow",
        ":testutil",
        "@junit",
    ],
)

tf_java_test(
    name = "ScopeTest",
    size = "small",
    srcs = ["src/test/java/org/tensorflow/op/ScopeTest.java"],
    javacopts = JAVACOPTS,
    test_class = "org.tensorflow.op.ScopeTest",
    deps = [
        ":tensorflow",
        ":testutil",
        "@junit",
    ],
)

tf_java_test(
    name = "PrimitiveOpTest",
    size = "small",
    srcs = ["src/test/java/org/tensorflow/op/PrimitiveOpTest.java"],
    javacopts = JAVACOPTS,
    test_class = "org.tensorflow.op.PrimitiveOpTest",
    deps = [
        ":tensorflow",
        ":testutil",
        "@junit",
    ],
)

tf_java_test(
    name = "OperandsTest",
    size = "small",
    srcs = ["src/test/java/org/tensorflow/op/OperandsTest.java"],
    javacopts = JAVACOPTS,
    test_class = "org.tensorflow.op.OperandsTest",
    deps = [
        ":tensorflow",
        ":testutil",
        "@junit",
    ],
)

tf_java_test(
    name = "ConstantTest",
    size = "small",
    srcs = ["src/test/java/org/tensorflow/op/core/ConstantTest.java"],
    javacopts = JAVACOPTS,
    test_class = "org.tensorflow.op.core.ConstantTest",
    deps = [
        ":tensorflow",
        ":testutil",
        "@junit",
    ],
)

<<<<<<< HEAD
java_test(
    name = "OperatorProcessorTest",
    size = "small",
    srcs = ["src/test/java/org/tensorflow/processor/OperatorProcessorTest.java"],
    javacopts = JAVACOPTS,
    resources = [":processor_test_resources"],
    test_class = "org.tensorflow.processor.OperatorProcessorTest",
    deps = [
        ":processor_library",
        "@com_google_testing_compile",
        "@com_google_truth",
        "@junit",
    ],
)
=======
#java_test(
#    name = "OperatorProcessorTest",
#    size = "small",
#    srcs = ["src/test/java/org/tensorflow/processor/OperatorProcessorTest.java"],
#    javacopts = JAVACOPTS,
#    resources = [":processor_test_resources"],
#    test_class = "org.tensorflow.processor.OperatorProcessorTest",
#    deps = [
#        ":processor_library",
#        "@junit",
#        "@com_google_testing_compile",
#        "@com_google_truth",
#    ],
#)
>>>>>>> f75a6b86

filegroup(
    name = "processor_test_resources",
    srcs = glob([
        "src/test/resources/org/tensorflow/**/*.java",
        "src/main/java/org/tensorflow/op/annotation/Operator.java",
    ]),
)

filegroup(
    name = "libtensorflow_jni",
    srcs = select({
        "//tensorflow:darwin": [":libtensorflow_jni.dylib"],
        "//conditions:default": [":libtensorflow_jni.so"],
    }),
    visibility = ["//visibility:public"],
)

LINKER_VERSION_SCRIPT = ":config/version_script.lds"

LINKER_EXPORTED_SYMBOLS = ":config/exported_symbols.lds"

tf_cc_binary(
    name = "libtensorflow_jni.so",
    # Set linker options to strip out anything except the JNI
    # symbols from the library. This reduces the size of the library
    # considerably (~50% as of January 2017).
    linkopts = select({
        "//tensorflow:debug": [],  # Disable all custom linker options in debug mode
        "//tensorflow:darwin": [
            "-Wl,-exported_symbols_list",  # This line must be directly followed by LINKER_EXPORTED_SYMBOLS
            LINKER_EXPORTED_SYMBOLS,
        ],
        "//tensorflow:windows": [],
        "//tensorflow:windows_msvc": [],
        "//conditions:default": [
            "-z defs",
            "-s",
            "-Wl,--version-script",  #  This line must be directly followed by LINKER_VERSION_SCRIPT
            LINKER_VERSION_SCRIPT,
        ],
    }),
    linkshared = 1,
    linkstatic = 1,
    deps = [
        "//tensorflow/java/src/main/native",
        LINKER_VERSION_SCRIPT,
        LINKER_EXPORTED_SYMBOLS,
    ],
)

genrule(
    name = "pom",
    outs = ["pom.xml"],
    cmd = "$(location generate_pom) >$@",
    output_to_bindir = 1,
    tools = [":generate_pom"] + tf_binary_additional_srcs(),
)

tf_cc_binary(
    name = "generate_pom",
    srcs = ["generate_pom.cc"],
    deps = ["//tensorflow/c:c_api"],
)

# System.loadLibrary() on OS X looks for ".dylib" or ".jnilib"
# and no ".so". If and when https://github.com/bazelbuild/bazel/issues/914
# is resolved, perhaps this workaround rule can be removed.
genrule(
    name = "darwin-compat",
    srcs = [":libtensorflow_jni.so"],
    outs = ["libtensorflow_jni.dylib"],
    cmd = "cp $< $@",
    output_to_bindir = 1,
)

filegroup(
    name = "all_files",
    srcs = glob(
        ["**/*"],
        exclude = [
            "**/METADATA",
            "**/OWNERS",
        ],
    ),
    visibility = ["//tensorflow:__subpackages__"],
)<|MERGE_RESOLUTION|>--- conflicted
+++ resolved
@@ -280,22 +280,6 @@
     ],
 )
 
-<<<<<<< HEAD
-java_test(
-    name = "OperatorProcessorTest",
-    size = "small",
-    srcs = ["src/test/java/org/tensorflow/processor/OperatorProcessorTest.java"],
-    javacopts = JAVACOPTS,
-    resources = [":processor_test_resources"],
-    test_class = "org.tensorflow.processor.OperatorProcessorTest",
-    deps = [
-        ":processor_library",
-        "@com_google_testing_compile",
-        "@com_google_truth",
-        "@junit",
-    ],
-)
-=======
 #java_test(
 #    name = "OperatorProcessorTest",
 #    size = "small",
@@ -310,7 +294,6 @@
 #        "@com_google_truth",
 #    ],
 #)
->>>>>>> f75a6b86
 
 filegroup(
     name = "processor_test_resources",
